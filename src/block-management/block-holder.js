--- conflicted
+++ resolved
@@ -26,10 +26,7 @@
 import { withDispatch, withSelect } from '@wordpress/data';
 import { compose } from '@wordpress/compose';
 import { addAction, removeAction, hasAction } from '@wordpress/hooks';
-<<<<<<< HEAD
 import { getBlockType, getUnregisteredTypeHandlerName } from '@wordpress/blocks';
-=======
->>>>>>> dee8ecac
 import { BlockEdit } from '@wordpress/block-editor';
 import { sprintf, _x } from '@wordpress/i18n';
 
@@ -182,7 +179,7 @@
 		);
 
 		const blockType = getBlockType( name );
-		if ( blockType.getAccessibilityLabel ) {
+		if ( blockType.__experimentalGetAccessibilityLabel ) {
 			const blockAccessibilityLabel = blockType.__experimentalGetAccessibilityLabel( attributes ) || '';
 			return blockName + ( blockAccessibilityLabel ? '. ' + blockAccessibilityLabel : '' );
 		}
