1.17.0
------
* Include block title in Unsupported block's UI
* Show new-block-indicator when no blocks at all and when at the last block
* Use existing links in the clipboard to prefill url field when inserting new link.
<<<<<<< HEAD
* [iOS] Fix issue where the keyboard would not capitalize sentences correctly on some cases.
=======
1.16.1
------
*[iOS] Fix tap on links bug that reappear on iOS 13.2
>>>>>>> f44565c1

1.16.0
------
* [Android] Add support for pexels images
* Add left, center, and right image alignment controls
1.15.3
------
* [iOS] Fix a layout bug in RCTAztecView in iOS 13.2

1.15.2
------
* Fix issue when copy/paste photos from other apps, was not inserting an image on the post.
* Fix issue where the block inserter layout wasn't correct after device rotation.

1.15.0
------
* Fix issue when multiple media selection adds only one image or video block on Android
* Fix issue when force Touch app shortcut doesn't work properly selecting "New Photo Post" on iOS
* Add Link Target (Open in new tab) to Image Block.
* [iOS] DarkMode improvements.
* [iOS] Update to iOS 11 and Swift 5
* New block: Media & Text

1.14.0
------
* Fix a bug on iOS 13.0 were tapping on a link opens Safari
* Fix a link editing issue, where trying to add a empty link at the start of another link would remove the existing link.
* Fix missing content on long posts in html mode on Android

1.12.0
------
* Add rich text styling to video captions
* Prevent keyboard dismissal when switching between caption and text block on Android
* Blocks that would be replaced are now hidden when add block bottom sheet displays
* Tapping on empty editor area now always inserts new block at end of post

1.11.0
------
* Toolbar scroll position now resets when its content changes.
* Dark Mode for iOS.

1.10.0
------
* Adding a block from the post title now shows the add block here indicator.
* Deselect post title any time a block is added
* Fix loss of center alignment in image captions on Android

1.9.0
------
* Enable video block on Android platform
* Tapping on an empty editor area will create a new paragraph block
* Fix content loss issue when loading unsupported blocks containing inner blocks.
* Adding a block from the Post Title now inserts the block at the top of the Post.

1.8.0
------
* Fix pasting simple text on Post Title
* Remove editable empty line after list on the List block
* Performance improvements on rich text editing

1.7.0
------
* Fixed keyboard flickering issue after pressing Enter repeatedly on the Post Title.
* New blocks are available: video/quote/more

1.6.0
------
* Fixed issue with link settings where “Open in New Tab” was always OFF on open.
* Added UI to display a warning when a block has invalid content.<|MERGE_RESOLUTION|>--- conflicted
+++ resolved
@@ -3,13 +3,11 @@
 * Include block title in Unsupported block's UI
 * Show new-block-indicator when no blocks at all and when at the last block
 * Use existing links in the clipboard to prefill url field when inserting new link.
-<<<<<<< HEAD
 * [iOS] Fix issue where the keyboard would not capitalize sentences correctly on some cases.
-=======
+
 1.16.1
 ------
-*[iOS] Fix tap on links bug that reappear on iOS 13.2
->>>>>>> f44565c1
+* [iOS] Fix tap on links bug that reappear on iOS 13.2
 
 1.16.0
 ------
