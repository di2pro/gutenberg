/**
 * External dependencies
 */
import memize from 'memize';
import { size, map, without } from 'lodash';
import { I18nManager } from 'react-native';

/**
 * WordPress dependencies
 */
import { Component } from '@wordpress/element';
import { EditorProvider } from '@wordpress/editor';
import { parse, serialize } from '@wordpress/blocks';
import { withDispatch, withSelect } from '@wordpress/data';
import { compose } from '@wordpress/compose';
<<<<<<< HEAD
import { SlotFillProvider } from '@wordpress/components';
import { subscribeSetFocusOnTitle } from '@wordpress/react-native-bridge';
=======
import {
	SlotFillProvider,
	SiteCapabilitiesContext,
} from '@wordpress/components';
>>>>>>> bd46c6f3

/**
 * Internal dependencies
 */
import Layout from './components/layout';

class Editor extends Component {
	constructor( props ) {
		super( ...arguments );

		if ( props.initialHtmlModeEnabled && props.mode === 'visual' ) {
			// enable html mode if the initial mode the parent wants it but we're not already in it
			this.props.switchEditorMode( 'text' );
		}

		this.getEditorSettings = memize( this.getEditorSettings, {
			maxSize: 1,
		} );

		this.setTitleRef = this.setTitleRef.bind( this );
	}

	getEditorSettings(
		settings,
		hasFixedToolbar,
		focusMode,
		hiddenBlockTypes,
		blockTypes,
		colors,
		gradients
	) {
		settings = {
			...settings,
			isRTL: I18nManager.isRTL,
			hasFixedToolbar,
			focusMode,
		};

		// Omit hidden block types if exists and non-empty.
		if ( size( hiddenBlockTypes ) > 0 ) {
			// Defer to passed setting for `allowedBlockTypes` if provided as
			// anything other than `true` (where `true` is equivalent to allow
			// all block types).
			const defaultAllowedBlockTypes =
				true === settings.allowedBlockTypes
					? map( blockTypes, 'name' )
					: settings.allowedBlockTypes || [];

			settings.allowedBlockTypes = without(
				defaultAllowedBlockTypes,
				...hiddenBlockTypes
			);
		}

		if ( colors !== undefined ) {
			settings.colors = colors;
		}

		if ( gradients !== undefined ) {
			settings.gradients = gradients;
		}

		return settings;
	}

	componentDidMount() {
		this.subscriptionParentSetFocusOnTitle = subscribeSetFocusOnTitle(
			() => {
				if ( this.postTitleRef ) {
					this.postTitleRef.focus();
				}
			}
		);
	}

	componentWillUnmount() {
		if ( this.subscriptionParentSetFocusOnTitle ) {
			this.subscriptionParentSetFocusOnTitle.remove();
		}
	}

	setTitleRef( titleRef ) {
		this.postTitleRef = titleRef;
	}

	render() {
		const {
			settings,
			hasFixedToolbar,
			focusMode,
			initialEdits,
			hiddenBlockTypes,
			blockTypes,
			post,
			postId,
			postType,
			colors,
			gradients,
			...props
		} = this.props;

		const editorSettings = this.getEditorSettings(
			settings,
			hasFixedToolbar,
			focusMode,
			hiddenBlockTypes,
			blockTypes,
			colors,
			gradients
		);

		const normalizedPost = post || {
			id: postId,
			title: {
				raw: props.initialTitle || '',
			},
			content: {
				// make sure the post content is in sync with gutenberg store
				// to avoid marking the post as modified when simply loaded
				// For now, let's assume: serialize( parse( html ) ) !== html
				raw: serialize( parse( props.initialHtml || '' ) ),
			},
			type: postType,
			status: 'draft',
			meta: [],
		};

		return (
			<SlotFillProvider>
				<SiteCapabilitiesContext.Provider
					value={ this.props.capabilities }
				>
					<EditorProvider
						settings={ editorSettings }
						post={ normalizedPost }
						initialEdits={ initialEdits }
						useSubRegistry={ false }
						{ ...props }
					>
						<Layout setTitleRef={ this.setTitleRef } />
					</EditorProvider>
				</SiteCapabilitiesContext.Provider>
			</SlotFillProvider>
		);
	}
}

export default compose( [
	withSelect( ( select ) => {
		const {
			isFeatureActive,
			getEditorMode,
			getPreference,
			__experimentalGetPreviewDeviceType,
		} = select( 'core/edit-post' );
		const { getBlockTypes } = select( 'core/blocks' );

		return {
			hasFixedToolbar:
				isFeatureActive( 'fixedToolbar' ) ||
				__experimentalGetPreviewDeviceType() !== 'Desktop',
			focusMode: isFeatureActive( 'focusMode' ),
			mode: getEditorMode(),
			hiddenBlockTypes: getPreference( 'hiddenBlockTypes' ),
			blockTypes: getBlockTypes(),
		};
	} ),
	withDispatch( ( dispatch ) => {
		const { switchEditorMode } = dispatch( 'core/edit-post' );

		return {
			switchEditorMode,
		};
	} ),
] )( Editor );<|MERGE_RESOLUTION|>--- conflicted
+++ resolved
@@ -13,15 +13,11 @@
 import { parse, serialize } from '@wordpress/blocks';
 import { withDispatch, withSelect } from '@wordpress/data';
 import { compose } from '@wordpress/compose';
-<<<<<<< HEAD
-import { SlotFillProvider } from '@wordpress/components';
 import { subscribeSetFocusOnTitle } from '@wordpress/react-native-bridge';
-=======
 import {
 	SlotFillProvider,
 	SiteCapabilitiesContext,
 } from '@wordpress/components';
->>>>>>> bd46c6f3
 
 /**
  * Internal dependencies
