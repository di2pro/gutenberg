--- conflicted
+++ resolved
@@ -1,10 +1,6 @@
 {
 	"name": "@wordpress/block-library",
-<<<<<<< HEAD
-	"version": "2.13.0",
-=======
 	"version": "2.14.2",
->>>>>>> 251bab45
 	"description": "Block library for the WordPress editor.",
 	"author": "The WordPress Contributors",
 	"license": "GPL-2.0-or-later",
