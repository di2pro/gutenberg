/**
 * WordPress dependencies
 */
import { getBlobByURL, isBlobURL } from '@wordpress/blob';
import {
	BaseControl,
	Button,
	Disabled,
	PanelBody,
	withNotices,
} from '@wordpress/components';
import {
	BlockControls,
	BlockIcon,
	InspectorControls,
	MediaPlaceholder,
	MediaUpload,
	MediaUploadCheck,
	MediaReplaceFlow,
	RichText,
} from '@wordpress/block-editor';
import { Component, createRef } from '@wordpress/element';
import { __, sprintf } from '@wordpress/i18n';
import { compose, withInstanceId } from '@wordpress/compose';
import { withSelect } from '@wordpress/data';
import { video as icon } from '@wordpress/icons';

/**
 * Internal dependencies
 */
import { createUpgradedEmbedBlock } from '../embed/util';
import VideoCommonSettings from './edit-common-settings';

const ALLOWED_MEDIA_TYPES = [ 'video' ];
const VIDEO_POSTER_ALLOWED_MEDIA_TYPES = [ 'image' ];

class VideoEdit extends Component {
	constructor() {
		super( ...arguments );
		this.videoPlayer = createRef();
		this.posterImageButton = createRef();
		this.onSelectURL = this.onSelectURL.bind( this );
		this.onSelectPoster = this.onSelectPoster.bind( this );
		this.onRemovePoster = this.onRemovePoster.bind( this );
		this.onUploadError = this.onUploadError.bind( this );
	}

	componentDidMount() {
		const {
			attributes,
			mediaUpload,
			noticeOperations,
			setAttributes,
		} = this.props;
		const { id, src = '' } = attributes;
		if ( ! id && isBlobURL( src ) ) {
			const file = getBlobByURL( src );
			if ( file ) {
				mediaUpload( {
					filesList: [ file ],
					onFileChange: ( [ { url } ] ) => {
						setAttributes( { src: url } );
					},
					onError: ( message ) => {
						noticeOperations.createErrorNotice( message );
					},
					allowedTypes: ALLOWED_MEDIA_TYPES,
				} );
			}
		}
	}

	componentDidUpdate( prevProps ) {
		if ( this.props.attributes.poster !== prevProps.attributes.poster ) {
			this.videoPlayer.current.load();
		}
	}

	onSelectURL( newSrc ) {
		const { attributes, setAttributes } = this.props;
		const { src } = attributes;

		if ( newSrc !== src ) {
			// Check if there's an embed block that handles this URL.
			const embedBlock = createUpgradedEmbedBlock( {
				attributes: { url: newSrc },
			} );
			if ( undefined !== embedBlock ) {
				this.props.onReplace( embedBlock );
				return;
			}
			setAttributes( { src: newSrc, id: undefined } );
		}
	}

	onSelectPoster( image ) {
		const { setAttributes } = this.props;
		setAttributes( { poster: image.url } );
	}

	onRemovePoster() {
		const { setAttributes } = this.props;
		setAttributes( { poster: '' } );

		// Move focus back to the Media Upload button.
		this.posterImageButton.current.focus();
	}

	onUploadError( message ) {
		const { noticeOperations } = this.props;
		noticeOperations.removeAllNotices();
		noticeOperations.createErrorNotice( message );
	}

	render() {
<<<<<<< HEAD
		const { caption, controls, poster, src } = this.props.attributes;
=======
		const { id, caption, controls, poster, src } = this.props.attributes;
>>>>>>> 251bab45
		const {
			className,
			instanceId,
			isSelected,
			noticeUI,
			attributes,
			setAttributes,
		} = this.props;
		const onSelectVideo = ( media ) => {
			if ( ! media || ! media.url ) {
				// in this case there was an error
				// previous attributes should be removed
				// because they may be temporary blob urls
				setAttributes( { src: undefined, id: undefined } );
				return;
			}
			// sets the block's attribute and updates the edit component from the
			// selected media
			setAttributes( { src: media.url, id: media.id } );
		};

		if ( ! src ) {
			return (
				<MediaPlaceholder
					icon={ <BlockIcon icon={ icon } /> }
					className={ className }
					onSelect={ onSelectVideo }
					onSelectURL={ this.onSelectURL }
					accept="video/*"
					allowedTypes={ ALLOWED_MEDIA_TYPES }
					value={ this.props.attributes }
					notices={ noticeUI }
					onError={ this.onUploadError }
				/>
			);
		}
		const videoPosterDescription = `video-block__poster-image-description-${ instanceId }`;

		return (
			<>
				<BlockControls>
					<MediaReplaceFlow
						mediaId={ id }
						mediaURL={ src }
						allowedTypes={ ALLOWED_MEDIA_TYPES }
						accept="video/*"
						onSelect={ onSelectVideo }
						onSelectURL={ this.onSelectURL }
						onError={ this.onUploadError }
					/>
				</BlockControls>
				<InspectorControls>
					<PanelBody title={ __( 'Video settings' ) }>
						<VideoCommonSettings
							setAttributes={ setAttributes }
							attributes={ attributes }
						/>
						<MediaUploadCheck>
							<BaseControl className="editor-video-poster-control">
								<BaseControl.VisualLabel>
									{ __( 'Poster image' ) }
								</BaseControl.VisualLabel>
								<MediaUpload
									title={ __( 'Select poster image' ) }
									onSelect={ this.onSelectPoster }
									allowedTypes={
										VIDEO_POSTER_ALLOWED_MEDIA_TYPES
									}
									render={ ( { open } ) => (
										<Button
											isSecondary
											onClick={ open }
											ref={ this.posterImageButton }
											aria-describedby={
												videoPosterDescription
											}
										>
											{ ! this.props.attributes.poster
												? __( 'Select Poster Image' )
												: __( 'Replace image' ) }
										</Button>
									) }
								/>
								<p id={ videoPosterDescription } hidden>
									{ this.props.attributes.poster
										? sprintf(
												__(
													'The current poster image url is %s'
												),
												this.props.attributes.poster
										  )
										: __(
												'There is no poster image currently selected'
										  ) }
								</p>
								{ !! this.props.attributes.poster && (
									<Button
										onClick={ this.onRemovePoster }
										isLink
										isDestructive
									>
										{ __( 'Remove Poster Image' ) }
									</Button>
								) }
							</BaseControl>
						</MediaUploadCheck>
					</PanelBody>
				</InspectorControls>
				<figure className={ className }>
					{ /*
						Disable the video tag so the user clicking on it won't play the
						video when the controls are enabled.
					*/ }
					<Disabled>
						<video
							controls={ controls }
							poster={ poster }
							src={ src }
							ref={ this.videoPlayer }
						/>
					</Disabled>
					{ ( ! RichText.isEmpty( caption ) || isSelected ) && (
						<RichText
							tagName="figcaption"
							placeholder={ __( 'Write caption…' ) }
							value={ caption }
							onChange={ ( value ) =>
								setAttributes( { caption: value } )
							}
							inlineToolbar
						/>
					) }
				</figure>
			</>
		);
	}
}

export default compose( [
	withSelect( ( select ) => {
		const { getSettings } = select( 'core/block-editor' );
		const { mediaUpload } = getSettings();
		return { mediaUpload };
	} ),
	withNotices,
	withInstanceId,
] )( VideoEdit );<|MERGE_RESOLUTION|>--- conflicted
+++ resolved
@@ -113,11 +113,7 @@
 	}
 
 	render() {
-<<<<<<< HEAD
-		const { caption, controls, poster, src } = this.props.attributes;
-=======
 		const { id, caption, controls, poster, src } = this.props.attributes;
->>>>>>> 251bab45
 		const {
 			className,
 			instanceId,
