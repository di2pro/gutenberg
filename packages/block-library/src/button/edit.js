--- conflicted
+++ resolved
@@ -134,13 +134,9 @@
 	const linkControl = ( isURLPickerOpen || urlIsSetandSelected ) && (
 		<Popover
 			position="bottom center"
-<<<<<<< HEAD
 			onKeyDown={ onClose }
 			onFocusOutside={ onFocusOutside }
-=======
-			onClose={ () => setIsURLPickerOpen( false ) }
-			anchorRef={ anchorRef?.current }
->>>>>>> 373affc6
+      anchorRef={ anchorRef?.current }
 		>
 			<LinkControl
 				className="wp-block-navigation-link__inline-link-input"
