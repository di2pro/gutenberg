--- conflicted
+++ resolved
@@ -88,7 +88,6 @@
 		} = this.props;
 		const { isLinkSheetVisible, isButtonFocused } = this.state;
 
-<<<<<<< HEAD
 		if ( prevProps.selectedId !== selectedId ) {
 			this.onToggleButtonFocus( true );
 		}
@@ -97,9 +96,6 @@
 			this.onSetMaxWidth();
 		}
 
-		// Get initial value for `isEditingURL` when closing link settings sheet or button settings sheet
-=======
->>>>>>> d6b5e8e5
 		if (
 			( prevProps.editorSidebarOpened && ! editorSidebarOpened ) ||
 			( prevState.isLinkSheetVisible && ! isLinkSheetVisible )
