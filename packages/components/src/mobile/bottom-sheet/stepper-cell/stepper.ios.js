/**
 * External dependencies
 */
import { Text, TouchableOpacity, View } from 'react-native';

/**
 * WordPress dependencies
 */
import { withPreferredColorScheme } from '@wordpress/compose';
import { Icon, minus, plus } from '@wordpress/icons';

/**
 * Internal dependencies
 */
import styles from './style.scss';

function Stepper( {
	getStylesFromColorScheme,
	isMaxValue,
	isMinValue,
	onPressInDecrement,
	onPressInIncrement,
	onPressOut,
	value,
} ) {
	const valueStyle = getStylesFromColorScheme(
		styles.value,
		styles.valueTextDark
	);
	const buttonStyle = getStylesFromColorScheme(
		styles.button,
		styles.buttonDark
	);

	return (
		<View style={ styles.container }>
			<Text style={ valueStyle }>{ value }</Text>
			<TouchableOpacity
				disabled={ isMinValue }
				onPressIn={ onPressInDecrement }
				onPressOut={ onPressOut }
				style={ [ buttonStyle, isMinValue ? { opacity: 0.4 } : null ] }
			>
<<<<<<< HEAD
				<Dashicon
					icon="minus"
					size={ 24 }
					color={ buttonStyle.color }
				/>
=======
				<Icon icon={ minus } size={ 24 } color={ buttonStyle.color } />
>>>>>>> 251bab45
			</TouchableOpacity>
			<TouchableOpacity
				disabled={ isMaxValue }
				onPressIn={ onPressInIncrement }
				onPressOut={ onPressOut }
				style={ [ buttonStyle, isMaxValue ? { opacity: 0.4 } : null ] }
			>
<<<<<<< HEAD
				<Dashicon
					icon="plus"
=======
				<Icon
					icon={ plus }
>>>>>>> 251bab45
					size={ 24 }
					color={ buttonStyle.color }
					style={ styles.plus }
				/>
			</TouchableOpacity>
		</View>
	);
}

export default withPreferredColorScheme( Stepper );<|MERGE_RESOLUTION|>--- conflicted
+++ resolved
@@ -41,15 +41,7 @@
 				onPressOut={ onPressOut }
 				style={ [ buttonStyle, isMinValue ? { opacity: 0.4 } : null ] }
 			>
-<<<<<<< HEAD
-				<Dashicon
-					icon="minus"
-					size={ 24 }
-					color={ buttonStyle.color }
-				/>
-=======
 				<Icon icon={ minus } size={ 24 } color={ buttonStyle.color } />
->>>>>>> 251bab45
 			</TouchableOpacity>
 			<TouchableOpacity
 				disabled={ isMaxValue }
@@ -57,13 +49,8 @@
 				onPressOut={ onPressOut }
 				style={ [ buttonStyle, isMaxValue ? { opacity: 0.4 } : null ] }
 			>
-<<<<<<< HEAD
-				<Dashicon
-					icon="plus"
-=======
 				<Icon
 					icon={ plus }
->>>>>>> 251bab45
 					size={ 24 }
 					color={ buttonStyle.color }
 					style={ styles.plus }
