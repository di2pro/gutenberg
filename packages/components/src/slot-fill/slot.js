--- conflicted
+++ resolved
@@ -51,22 +51,7 @@
 	}
 
 	render() {
-<<<<<<< HEAD
-		const {
-			children,
-			name,
-			bubblesVirtually = false,
-			fillProps = {},
-			getFills,
-			className,
-		} = this.props;
-
-		if ( bubblesVirtually ) {
-			return <div ref={ this.bindNode } className={ className } />;
-		}
-=======
 		const { children, name, fillProps = {}, getFills } = this.props;
->>>>>>> 251bab45
 
 		const fills = map( getFills( name, this ), ( fill ) => {
 			const fillKey = fill.occurrence;
