language: generic

services:
  - docker

notifications:
  email:
    on_success: never
    on_failure: change

cache:
  directories:
    - $HOME/.composer/cache
    - $HOME/.jest-cache
    - $HOME/.npm
    - $HOME/.nvm/.cache

branches:
  only:
    - master
    - rnmobile/master
<<<<<<< HEAD
    - rnmobile/releases
    - feat/import-gutenberg-mobile-no-squash
=======
    - /rnmobile\/release.*/
>>>>>>> 251bab45
    - /wp\/.*/

env:
  global:
    - PUPPETEER_SKIP_CHROMIUM_DOWNLOAD: true
    - WP_DEVELOP_DIR: ./wordpress
    - LOCAL_SCRIPT_DEBUG: false
    - INSTALL_COMPOSER: false
    - INSTALL_WORDPRESS: true

# Make sure NodeGit gets the correct C libs.
addons:
  apt:
    sources:
      - ubuntu-toolchain-r-test
    packages:
      - libstdc++-4.9-dev

before_install:
  - nvm install --latest-npm
  - |
    if [[ "$INSTALL_WORDPRESS" = "true" ]]; then
      # Upgrade docker-compose.
      sudo rm /usr/local/bin/docker-compose
      curl -sL https://github.com/docker/compose/releases/download/1.24.0/docker-compose-`uname -s`-`uname -m` > docker-compose
      chmod +x docker-compose
      sudo mv docker-compose /usr/local/bin
    fi

install:
  # Build Gutenberg.
  - npm ci
  - npm run build
  - |
    if [[ "$INSTALL_WORDPRESS" = "true" ]]; then
      # Download and unpack WordPress.
      curl -sL https://github.com/WordPress/WordPress/archive/master.zip -o /tmp/wordpress-latest.zip
      unzip -q /tmp/wordpress-latest.zip -d /tmp
      mkdir -p wordpress/src
      mv /tmp/WordPress-master/* wordpress/src

      # Create the upload directory with permissions that Travis can handle.
      mkdir -p wordpress/src/wp-content/uploads
      chmod 767 wordpress/src/wp-content/uploads

      # Grab the tools we need for WordPress' local-env.
      curl -sL https://github.com/WordPress/wordpress-develop/archive/master.zip -o /tmp/wordpress-develop.zip
      unzip -q /tmp/wordpress-develop.zip -d /tmp
      mv \
        /tmp/wordpress-develop-master/tools \
        /tmp/wordpress-develop-master/tests \
        /tmp/wordpress-develop-master/.env \
        /tmp/wordpress-develop-master/docker-compose.yml \
        /tmp/wordpress-develop-master/wp-cli.yml \
        /tmp/wordpress-develop-master/*config-sample.php \
        /tmp/wordpress-develop-master/package.json wordpress

      # Install WordPress. The additional dependencies are required by the copied `wordpress-develop` tools.
      cd wordpress
      npm install dotenv wait-on
      npm run env:start
      sleep 10
      npm run env:install
      cd ..

      # Connect Gutenberg to WordPress.
      npm run env connect
      npm run env cli plugin activate gutenberg
    fi
  - |
    if [[ "$INSTALL_COMPOSER" = "true" ]]; then
      npm run env docker-run -- php composer install
    fi
  - |
    if [[ "$E2E_ROLE" = "author" ]]; then
      npm run env cli -- user create author author@example.com --role=author --user_pass=authpass
      npm run env cli -- post update 1 --post_author=2
    fi

jobs:
  include:
    - name: Lint
      install:
        - npm ci
      script:
        - npm run lint

    - name: Lint ES5 only
      install:
        - npm ci
        - npm run build
      script:
        - npx eslint --parser-options=ecmaVersion:5 --no-eslintrc --no-ignore ./build/**/*.js

    - name: Build artifacts
      install:
        # A "full" install is executed, since `npm ci` does not always exit
        # with an error status code if the lock file is inaccurate.
        #
        # See: https://github.com/WordPress/gutenberg/issues/16157
        - npm install
      script:
        - npm run check-local-changes

    - name: License compatibility
      install:
        - npm ci
      script:
        - npm run check-licenses

    - name: JavaScript unit tests
      env: INSTALL_WORDPRESS=false
      install:
        - npm ci
        # It's not necessary to run the full build, since Jest can interpret
        # source files with `babel-jest`. Some packages have their own custom
        # build tasks, however. These must be run.
        - npx lerna run build
      script:
        - npm run test-unit -- --ci --maxWorkers=2 --cacheDirectory="$HOME/.jest-cache"

    - name: JavaScript native mobile tests
      install:
        - npm ci
        # It's not necessary to run the full build, since Jest can interpret
        # source files with `babel-jest`. Some packages have their own custom
        # build tasks, however. These must be run.
        - npx lerna run build
      script:
        - npm run test-unit:native -- --ci --maxWorkers=2 --cacheDirectory="$HOME/.jest-cache"

    - name: PHP unit tests
      env: INSTALL_COMPOSER=true
      script:
        - npm run test-php && npm run test-unit-php-multisite

    - name: PHP unit tests (PHP 5.6)
      env: INSTALL_COMPOSER=true LOCAL_PHP=5.6-fpm
      script:
        - npm run test-php && npm run test-unit-php-multisite

    - name: E2E tests (Admin) (1/4)
      env: FORCE_REDUCED_MOTION=true PUPPETEER_SKIP_CHROMIUM_DOWNLOAD=
      script:
        - $( npm bin )/wp-scripts test-e2e --config=./packages/e2e-tests/jest.config.js --listTests > ~/.jest-e2e-tests
        - $( npm bin )/wp-scripts test-e2e --config=./packages/e2e-tests/jest.config.js --cacheDirectory="$HOME/.jest-cache" --runTestsByPath $( awk 'NR % 4 == 0' < ~/.jest-e2e-tests )

    - name: E2E tests (Admin) (2/4)
      env: FORCE_REDUCED_MOTION=true PUPPETEER_SKIP_CHROMIUM_DOWNLOAD=
      script:
        - $( npm bin )/wp-scripts test-e2e --config=./packages/e2e-tests/jest.config.js --listTests > ~/.jest-e2e-tests
        - $( npm bin )/wp-scripts test-e2e --config=./packages/e2e-tests/jest.config.js --cacheDirectory="$HOME/.jest-cache" --runTestsByPath $( awk 'NR % 4 == 1' < ~/.jest-e2e-tests )

    - name: E2E tests (Admin) (3/4)
      env: FORCE_REDUCED_MOTION=true PUPPETEER_SKIP_CHROMIUM_DOWNLOAD=
      script:
        - $( npm bin )/wp-scripts test-e2e --config=./packages/e2e-tests/jest.config.js --listTests > ~/.jest-e2e-tests
        - $( npm bin )/wp-scripts test-e2e --config=./packages/e2e-tests/jest.config.js --cacheDirectory="$HOME/.jest-cache" --runTestsByPath $( awk 'NR % 4 == 2' < ~/.jest-e2e-tests )

    - name: E2E tests (Admin) (4/4)
      env: FORCE_REDUCED_MOTION=true PUPPETEER_SKIP_CHROMIUM_DOWNLOAD=
      script:
        - $( npm bin )/wp-scripts test-e2e --config=./packages/e2e-tests/jest.config.js --listTests > ~/.jest-e2e-tests
        - $( npm bin )/wp-scripts test-e2e --config=./packages/e2e-tests/jest.config.js --cacheDirectory="$HOME/.jest-cache" --runTestsByPath $( awk 'NR % 4 == 3' < ~/.jest-e2e-tests )

    - name: E2E tests (Author) (1/4)
      env: E2E_ROLE=author FORCE_REDUCED_MOTION=true PUPPETEER_SKIP_CHROMIUM_DOWNLOAD=
      script:
        - $( npm bin )/wp-scripts test-e2e --config=./packages/e2e-tests/jest.config.js --listTests > ~/.jest-e2e-tests
        - $( npm bin )/wp-scripts test-e2e --config=./packages/e2e-tests/jest.config.js --cacheDirectory="$HOME/.jest-cache" --runTestsByPath $( awk 'NR % 4 == 0' < ~/.jest-e2e-tests )

    - name: E2E tests (Author) (2/4)
      env: E2E_ROLE=author FORCE_REDUCED_MOTION=true PUPPETEER_SKIP_CHROMIUM_DOWNLOAD=
      script:
        - $( npm bin )/wp-scripts test-e2e --config=./packages/e2e-tests/jest.config.js --listTests > ~/.jest-e2e-tests
        - $( npm bin )/wp-scripts test-e2e --config=./packages/e2e-tests/jest.config.js --cacheDirectory="$HOME/.jest-cache" --runTestsByPath $( awk 'NR % 4 == 1' < ~/.jest-e2e-tests )

    - name: E2E tests (Author) (3/4)
      env: E2E_ROLE=author FORCE_REDUCED_MOTION=true PUPPETEER_SKIP_CHROMIUM_DOWNLOAD=
      script:
        - $( npm bin )/wp-scripts test-e2e --config=./packages/e2e-tests/jest.config.js --listTests > ~/.jest-e2e-tests
        - $( npm bin )/wp-scripts test-e2e --config=./packages/e2e-tests/jest.config.js --cacheDirectory="$HOME/.jest-cache" --runTestsByPath $( awk 'NR % 4 == 2' < ~/.jest-e2e-tests )

    - name: E2E tests (Author) (4/4)
      env: E2E_ROLE=author FORCE_REDUCED_MOTION=true PUPPETEER_SKIP_CHROMIUM_DOWNLOAD=
      script:
        - $( npm bin )/wp-scripts test-e2e --config=./packages/e2e-tests/jest.config.js --listTests > ~/.jest-e2e-tests
        - $( npm bin )/wp-scripts test-e2e --config=./packages/e2e-tests/jest.config.js --cacheDirectory="$HOME/.jest-cache" --runTestsByPath $( awk 'NR % 4 == 3' < ~/.jest-e2e-tests )

    - stage: deploy
      if: (NOT type IN (pull_request)) AND (branch = master)
      name: Deploy Playground
      env: INSTALL_WORDPRESS=false
      install:
        - npm ci
      before_deploy:
        - npm run storybook:build
      deploy:
        provider: pages
        skip_cleanup: true
        github_token: $GITHUB_TOKEN
        keep_history: true
        local_dir: playground/dist
        on:
          branch: master

  allow_failures:
    # nothing is allowed to fail at the moment<|MERGE_RESOLUTION|>--- conflicted
+++ resolved
@@ -19,12 +19,7 @@
   only:
     - master
     - rnmobile/master
-<<<<<<< HEAD
-    - rnmobile/releases
-    - feat/import-gutenberg-mobile-no-squash
-=======
     - /rnmobile\/release.*/
->>>>>>> 251bab45
     - /wp\/.*/
 
 env:
